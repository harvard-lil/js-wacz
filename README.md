# js-wacz 

[![Tests](https://github.com/harvard-lil/js-wacz/actions/workflows/test.yml/badge.svg)](https://github.com/harvard-lil/js-wacz/actions/workflows/test.yml) [![npm version](https://img.shields.io/npm/v/@harvard-lil/js-wacz)](https://www.npmjs.com/package/@harvard-lil/js-wacz) [![JavaScript Style Guide](https://img.shields.io/badge/code_style-standard-brightgreen.svg)](https://standardjs.com)

JavaScript module and CLI tool for working with web archive data using [the WACZ format specification](https://specs.webrecorder.net/wacz/1.1.1/), similar to [Webrecorder's py-wacz](https://github.com/webrecorder/py-wacz).

It can be used to combine a set of `.warc` / `.warc.gz` files into a single `.wacz` file:

**... programmatically (Node.js):**
```javascript
import { WACZ } from '@harvard-lil/js-wacz'

const archive = new WACZ({ 
  input: 'collection/*.warc.gz', 
  output: 'collection.wacz',
})

await archive.process() // "my-collection.wacz" is ready!
```

**... or via the command line:**
```bash
js-wacz -f "collection/*.warc.gz" -o "collection.wacz"
```

**js-wacz** makes use of workers to process as many WARC files in parallel as the host machine can handle.

---

## Summary
- [Install](#install)
- [CLI: `create` command](#cli-create-command)
- [Programmatic use](#programmatic-use)
- [Feature parity with py-wacz](#feature-parity-with-py-wacz)
- [Development](#development)

---

## Install

**js-wacz** requires [Node JS 18+](https://nodejs.org/en/). 

`npm` can be used to install this package and make the **js-wacz** command accessible system-wide:

```bash
npm install -g @harvard-lil/js-wacz
```

[👆 Back to summary](#summary)

---

## CLI: `create` command

The `create` command helps combine one or multiple `.warc` or `.warc.gz` files into a single `.wacz` file.

```bash
js-wacz -f "collection/*.warc.gz" -o "collection.wacz"
```

**js-wacz** accepts the following options and arguments for customizing how the WACZ file is assembled.

### --file, -f

This is the only **required** argument, which indicates what file(s) should be processed and added to the resulting WACZ file.

The target can be a single file, or a glob pattern such as `folder/*.warc.gz`. 

```bash
# Single file:
js-wacz --file archive.warc
```

```bash
# Collection:
js-wacz --file "collection/*.warc"
```

**Note:** When using globs, make sure to surround the path with quotation marks.

### --output, -o

Allows to specify where the resulting `.wacz` file should be created, and what its filename should be.

Defaults to `archive.wacz` in the current directory if not provided.

```bash
js-wacz --file cool-beans.warc --output cool-beans.wacz
```

### --pages, -p

Allows to pass a specific [pages.jsonl](https://specs.webrecorder.net/wacz/1.1.1/#pages-jsonl) file. 

If not provided, **js-wacz** is going to attempt to detect pages in WARC records to build its own `pages.jsonl` index.

```bash
js-wacz -f "collection/*.warc.gz" --pages collection/pages.jsonl
```

### --url

If provided, will be used as the [`mainPageUrl` attribute for `datapackage.json`](https://specs.webrecorder.net/wacz/1.1.1/#datapackage-json).

Must be a valid URL.

```bash
js-wacz -f "collection/*.warc.gz" --url "https://lil.law.harvard.edu"
```

### --ts

If provided, will be used as the [`mainPageDate` attribute for `datapackage.json`](https://specs.webrecorder.net/wacz/1.1.1/#datapackage-json).

Can be any value [that can be parsed by JavaScript's `Date() constructor`](https://developer.mozilla.org/en-US/docs/Web/JavaScript/Reference/Global_Objects/Date).

```bash
js-wacz -f "collection/*.warc.gz" --ts "2023-02-22T12:00:00.000Z"
```

### --title

If provided, will be used as the [`title` attribute for `datapackage.json`](https://specs.webrecorder.net/wacz/1.1.1/#datapackage-json).

```bash
js-wacz -f "collection/*.warc.gz" --title "My collection."
```

### --desc

If provided, will be used as the [`description` attribute for `datapackage.json`](https://specs.webrecorder.net/wacz/1.1.1/#datapackage-json).

```bash
js-wacz -f "collection/*.warc.gz" --desc "My cool collection of web archives."
```

### --signing-url

If provided, will be used as an API endpoint for applying [a cryptographic signature to the resulting WACZ file](https://specs.webrecorder.net/wacz-auth/0.1.0/).

This endpoint is expected to be [authsign-compatible](https://github.com/webrecorder/authsign). 

```bash
js-wacz -f "collection/*.warc.gz" --signing-url "https://example.com/sign"
```

### --signing-token

Used conjointly with `--signing-url` if provided, in case the signing server requires authentication.

```bash
js-wacz -f "collection/*.warc.gz" --signing-url "https://example.com/sign" --signing-token "FOO-BAR"
```

### --log-level

Can be used to determine how verbose **js-wacz** needs to be.

- Possible values are: `silent`, `trace`, `debug`, `info`, `warn`, `error`
- Default is: `info`

```bash
js-wacz -f "collection/*.warc.gz" --log-level trace
```


[👆 Back to summary](#summary)

---

## Programmatic use

**js-wacz**'s CLI and underlying logic are decoupled, and it can therefore be consumed as a JavaScript module _(currently only with Node.js)_.

**Example: Creating a signed WACZ programmatically**
```javascript
import { WACZ } from '@harvard-lil/js-wacz'

try {
  const archive = new WACZ({ 
    file: 'collection/*.warc.gz',
    output: 'collection.wacz',
    signingUrl: 'https://example.com/sign',
    signingToken: 'FOO-BAR',
  }

  await archive.process()

  // collection.wacz is ready
} catch(err) {
  // ...
}
```

Although a `process()` convenience method is made available, every step of said process can be run individually and the archive's state inspected / edited throughout.

### Notable affordances
- `WACZ.addPage()` allows for manually adding an entry to `pages.jsonl`.
- `WACZ.addFileToZip()` allows for manually adding any additional data to the final WACZ file.
- The `datapackageExtras` option allows for adding an arbitrary JSON-serializable object to datapackage.json under `extras`. 

### References:
- [WACZ Class](https://github.com/harvard-lil/js-wacz/blob/main/index.js)
- [Available options](https://github.com/harvard-lil/js-wacz/blob/main/types.js)

[👆 Back to summary](#summary)


---

## Feature parity with py-wacz

**js-wacz** is aiming at partial feature parity with [webrecorder's py-wacz](https://specs.webrecorder.net/wacz/1.1.1/), similar to [Webrecorder's py-wacz](https://github.com/webrecorder/py-wacz). 

This section lists notable differences in implementation that might affect interoperability. 

**Main differences in currently implemented features:**
- **CLI:** `create --detect-pages`: `--detect-pages` is implied in **js-wacz** unless `--pages` is provided.
- **CLI:** `create --file`: that argument can be implied in **py-wacz**, it is always explicit in **js-wacz**.

[👆 Back to summary](#summary)

---

## Development

### Standard JS
This codebase uses the [Standard JS](https://standardjs.com/) coding style. 
- `npm run lint` can be used to check formatting.
- `npm run lint-autofix` can be used to check formatting _and_ automatically edit files accordingly when possible.
- Most IDEs can be configured to automatically check and enforce this coding style.

### JSDoc
[JSDoc](https://jsdoc.app/) is used for both documentation and loose type checking purposes on this project.

### Testing
This project uses [Node.js' built-in test runner](https://nodejs.org/api/test.html).

```bash
npm run test
```

#### Tests-specific environment variables
The following environment variables allow for testing features requiring access to a third-party server. 

These are optional, and can be added to a local `.env` file which will be automatically interpreted by the test runner. 

| Name | Description |
| --- | --- |
<<<<<<< HEAD
| `TEST_SIGNING_URL` | URL of an [authsign-compatible endpoint](https://github.com/webrecorder/authsign) for signing WACZ files. To run such an endpoint locally, use `npm run dev-signer`, which will overwrite `.env` and set this variable to `http://localhost:5000/sign`; see [.services/signer](.services/signer).|
=======
| `TEST_SIGNING_URL` | URL of an [authsign-compatible endpoint](https://github.com/webrecorder/authsign) for signing WACZ files.<br>To run such an endpoint locally, use `npm run dev-signer` and set this variable to `http://127.0.0.1:5000/sign`; see [.services/signer](.services/signer).|
>>>>>>> 31608f6d
| `TEST_SIGNING_TOKEN` | If required by the server at `TEST_SIGNING_URL`, an authentication token. |


### Available CLI

```bash
# Runs test suite
npm run test

# Runs linter
npm run lint

# Runs linter and attempts to automatically fix issues
npm run lint-autofix

# Step-by-step NPM publishing helper
npm run publish-util

# Runs a local instance of wacz-signer for test purposes (see "Testing" section)
npm run dev-signer
```

[👆 Back to summary](#summary)
<|MERGE_RESOLUTION|>--- conflicted
+++ resolved
@@ -247,11 +247,7 @@
 
 | Name | Description |
 | --- | --- |
-<<<<<<< HEAD
-| `TEST_SIGNING_URL` | URL of an [authsign-compatible endpoint](https://github.com/webrecorder/authsign) for signing WACZ files. To run such an endpoint locally, use `npm run dev-signer`, which will overwrite `.env` and set this variable to `http://localhost:5000/sign`; see [.services/signer](.services/signer).|
-=======
-| `TEST_SIGNING_URL` | URL of an [authsign-compatible endpoint](https://github.com/webrecorder/authsign) for signing WACZ files.<br>To run such an endpoint locally, use `npm run dev-signer` and set this variable to `http://127.0.0.1:5000/sign`; see [.services/signer](.services/signer).|
->>>>>>> 31608f6d
+| `TEST_SIGNING_URL` | URL of an [authsign-compatible endpoint](https://github.com/webrecorder/authsign) for signing WACZ files.<br>To run such an endpoint locally, use `npm run dev-signer`, which will overwrite `.env` and set this variable to `http://localhost:5000/sign`; see [.services/signer](.services/signer).|
 | `TEST_SIGNING_TOKEN` | If required by the server at `TEST_SIGNING_URL`, an authentication token. |
 
 
